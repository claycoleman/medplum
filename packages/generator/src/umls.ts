import { CodeSystem, Coding, Parameters } from '@medplum/fhirtypes';
import { WriteStream, createReadStream } from 'node:fs';
import { createInterface } from 'node:readline';
import { cpt, cvx, icd10cm, icd10pcs, loinc, rxnorm, snomed } from './codesystems';
import { argv, env } from 'node:process';
import { MedplumClient } from '@medplum/core';
<<<<<<< HEAD
import { writeFile } from 'node:fs/promises';

const client = new MedplumClient({
  baseUrl: 'http://localhost:8103/',
  accessToken: '',
});
=======
import { Readable, Transform, TransformCallback } from 'node:stream';
import * as unzip from 'unzip-stream';
>>>>>>> 73a89bac

/**
 * This utility generates data for CodeSystem resources from the UMLS Metathesaurus.
 *
 * The source files provided by UMLS are quite large (GB+) and are not included in this repository.
 *
 * The objective of this utility is to generate a subset of the UMLS that is useful for the Medplum FHIR server.
 *
 * Requirements:
 *
 * - Download the UMLS Metathesaurus from https://www.nlm.nih.gov/research/umls/licensedcontent/umlsknowledgesources.html
 *
 * Most recently verified with the 2023AB release in January 2024.
 *
 * References:
 *
 * UMLS Metathesaurus Vocabulary Documentation
 * https://www.nlm.nih.gov/research/umls/sourcereleasedocs/index.html
 *
 * UMLS Release Documentation
 * https://www.nlm.nih.gov/research/umls/knowledge_sources/metathesaurus/release/index.html
 *
 * Columns and Data Elements
 * https://www.nlm.nih.gov/research/umls/knowledge_sources/metathesaurus/release/columns_data_elements.html
 *
 * Abbreviations Used in Data Elements
 * https://www.nlm.nih.gov/research/umls/knowledge_sources/metathesaurus/release/abbreviations.html
 */

class EOF extends Error {
  message = '<EOF>';
}

async function main(): Promise<void> {
  const [archivePath, clientId, clientSecret, baseUrl] = argv.slice(2);
  if (!archivePath) {
    return Promise.reject(
      new Error(
        'Missing argument: specify path to UMLS release archive (e.g. umls-2023AB-full.zip)\nUsage: npm run umls <archivePath> <clientID> <clientSecret> [baseUrl]'
      )
    );
  } else if (!clientId || !clientSecret) {
    return Promise.reject(
      new Error(
        'Missing argument: specify super admin credentials (i.e. ClientApplication ID and secret)\nUsage: npm run umls <archivePath> <clientID> <clientSecret> [baseUrl]'
      )
    );
  }
  let resolve: () => void, reject: (e: Error) => void;
  const result = new Promise<void>((_resolve, _reject) => {
    resolve = _resolve;
    reject = _reject;
  });

  const client = new MedplumClient({
    baseUrl: baseUrl || 'http://localhost:8103/',
    clientId,
    clientSecret,
  });

  await addSources(client);

  let mappedCodes: Record<string, UmlsConcept>;
  let relationshipProperties: Record<string, string>;
  let remainingParts = 4;
  createReadStream(archivePath)
    .pipe(unzip.Parse())
    .pipe(
      new Transform({
        objectMode: true,
        transform: async (entry: unzip.Entry, _, done: TransformCallback) => {
          if (entry.type !== 'File' || entry.size === 0) {
            entry.autodrain();
            return done();
          }

          const filePath = entry.path as string;
          if (filePath.endsWith('/MRCONSO.RRF')) {
            console.log('Importing concepts...');
            mappedCodes = await processConcepts(entry, client);
            console.log('\n');
            remainingParts--;
          } else if (filePath.endsWith('/MRDOC.RRF')) {
            relationshipProperties = await prepareRelationshipProperties(entry);
            console.log(`Mapped ${Object.keys(relationshipProperties).length} relationship properties`);
            remainingParts--;
          } else if (filePath.endsWith('/MRREL.RRF')) {
            if (!mappedCodes) {
              return done(new Error('Expected to read concepts (MRCONSO.RRF) before relationships (MRREL.RRF)'));
            } else if (!relationshipProperties) {
              return done(
                new Error('Expected to read property definitions (MRDOC.RRF) before relationships (MRREL.RRF)')
              );
            }
            console.log('Importing relationship properties...');
            await processRelationships(entry, relationshipProperties, mappedCodes, client);
            console.log('\n');
            remainingParts--;
          } else if (filePath.endsWith('/MRSAT.RRF')) {
            if (!mappedCodes) {
              return done(new Error('Expected to read concepts (MRCONSO.RRF) before properties (MRSAT.RRF)'));
            }
            console.log('Importing concept properties...');
            await processProperties(entry, client);
            console.log('\n');
            remainingParts--;
          } else {
            console.log(`Skipping file ${filePath}`);
            entry.autodrain();
          }
          return remainingParts > 0 ? done() : done(new EOF());
        },
      })
        .on('finish', () => {
          resolve();
        })
        .on('error', (err) => {
          return err instanceof EOF ? resolve() : reject(err);
        })
    );
  return result;
}

/** @see https://www.ncbi.nlm.nih.gov/books/NBK9685/table/ch03.T.concept_names_and_sources_file_mr */
class UmlsConcept {
  /** Unique identifier for concept, assigned by UMLS. */
  readonly CUI: string;
  /** Language of Term(s), e.g. "ENG" */
  readonly LAT: string;
  /** Term status, e.g. "P" (preferred) or "S" (non-preferred).  This indicates whether UMLS prefers this specific word choice overall, not whether the term is preferred in its code system. */
  readonly TS: string;
  /**  Unique identifier for term, assigned by UMLS. */
  readonly LUI: string;
  /**
   * String type.  This indicates the UMLS-preferred word order, not whether the code system itself prefers it.
   *
   * PF = Preferred form of term
   * VCW = Case and word-order variant of the preferred form
   * VC = Case variant of the preferred form
   * VO = Variant of the preferred form
   * VW = Word-order variant of the preferred form
   */
  readonly STT: string;
  /** Unique identifier for string. */
  readonly SUI: string;
  /** Indicates whether this coding is preferred in its own code system, either "Y" (preferred) or "N" (non-preferred). */
  readonly ISPREF: string;
  /** Atom Unique Identifiers. */
  readonly AUI: string;
  /** Source asserted atom identifier. */
  readonly SAUI: string;
  /** Source asserted concept identifier. */
  readonly SCUI: string;
  /** Source asserted descriptor identifier. */
  readonly SDUI: string;
  /**
   * Source abbreviation.  This uniquely identifies the underlying source vocabulary.
   *
   * @see https://www.nlm.nih.gov/research/umls/sourcereleasedocs/index.html
   */
  readonly SAB: string;
  /**
   * Term type in source, e.g. "PT" (Preferred Term).  This identifies the type of display string this term represents.
   *
   * @see https://www.nlm.nih.gov/research/umls/knowledge_sources/metathesaurus/release/abbreviations.html#mrdoc_TTY
   */
  readonly TTY: string;
  /** Unique Identifier or code for string in source. */
  readonly CODE: string;
  /** String description for the code. */
  readonly STR: string;
  /** Source Restriction Level. */
  readonly SRL: string;
  /**
   * Suppressible flag.
   *
   * O = All obsolete content, whether they are obsolesced by the source or by NLM
   * E = Non-obsolete content marked suppressible by an editor
   * Y = Non-obsolete content deemed suppressible during inversion
   * N = None of the above (not suppressible)
   */
  readonly SUPPRESS;

  constructor(line: string) {
    [
      this.CUI,
      this.LAT,
      this.TS,
      this.LUI,
      this.STT,
      this.SUI,
      this.ISPREF,
      this.AUI,
      this.SAUI,
      this.SCUI,
      this.SDUI,
      this.SAB,
      this.TTY,
      this.CODE,
      this.STR,
      this.SRL,
      this.SUPPRESS,
    ] = line.split('|');
  }

  toString(): string {
    return [
      this.CUI,
      this.LAT,
      this.TS,
      this.LUI,
      this.STT,
      this.SUI,
      this.ISPREF,
      this.AUI,
      this.SAUI,
      this.SCUI,
      this.SDUI,
      this.SAB,
      this.TTY,
      this.CODE,
      this.STR,
      this.SRL,
      this.SUPPRESS,
    ].join('|');
  }
}

type UmlsSource = { system: string; tty: string[]; resource: CodeSystem };

const umlsSources: Record<string, UmlsSource> = {
  SNOMEDCT_US: { system: 'http://snomed.info/sct', tty: ['FN', 'PT', 'SY'], resource: snomed },
  LNC: { system: 'http://loinc.org', tty: ['LC', 'LPDN', 'LA', 'DN', 'HC', 'LN', 'LG'], resource: loinc },
  RXNORM: {
    system: 'http://www.nlm.nih.gov/research/umls/rxnorm',
    tty: ['PSN', 'MIN', 'SBD', 'SCD', 'SBDG', 'SCDG', 'GPCK', 'SY'],
    resource: rxnorm,
  },
  CPT: { system: 'http://www.ama-assn.org/go/cpt', tty: ['PT', 'HT', 'POS', 'MP', 'GLP'], resource: cpt },
  CVX: { system: 'http://hl7.org/fhir/sid/cvx', tty: ['PT'], resource: cvx },
  ICD10PCS: { system: 'http://hl7.org/fhir/sid/icd-10-pcs', tty: ['PT', 'HT'], resource: icd10pcs },
  ICD10CM: { system: 'http://hl7.org/fhir/sid/icd-10-cm', tty: ['PT', 'HT'], resource: icd10cm },
};

async function addSources(client: MedplumClient): Promise<void> {
  for (const source of Object.values(umlsSources)) {
    await client.createResourceIfNoneExist(source.resource, 'url=' + source.system);
  }
}

<<<<<<< HEAD
async function processConcepts(): Promise<Record<string, UmlsConcept>> {
  const inStream = createReadStream(resolve(__dirname, '2023AB/META/MRCONSO.RRF'), 'utf8');
=======
async function processConcepts(inStream: Readable, client: MedplumClient): Promise<Record<string, UmlsConcept>> {
>>>>>>> 73a89bac
  const rl = createInterface(inStream);

  let processed = 0;
  let skipped = 0;
  const counts = Object.create(null) as Record<string, number>;
  const codings = Object.create(null) as Record<string, Coding[]>;
  const mappedConcepts: Record<string, UmlsConcept> = Object.create(null);

  for await (const line of rl) {
    const concept = new UmlsConcept(line);
    const source = umlsSources[concept.SAB];
    if (!source) {
      // Ignore unknown code system
      continue;
    } else if (concept.LAT !== 'ENG') {
      // Ignore non-English
      continue;
    } else if (!source.tty.includes(concept.TTY)) {
      // Use only preferred term types for the display string
      continue;
    } else if (concept.SUPPRESS !== 'N') {
      // Skip suppressible terms
      skipped++;
      continue;
    }

    mappedConcepts[concept.AUI] = concept; // Map all term types for future reference
    const existingConcept = mappedConcepts[concept.SAB + '|' + concept.CODE];
    if (existingConcept) {
      const priority = source.tty.indexOf(concept.TTY);
      const existingPriority = source.tty.indexOf(existingConcept.TTY);
      if (priority >= existingPriority) {
        // Ignore less-preferred term types
        continue;
      }
    } else {
      // Count the first occurrence of each code in the system
      counts[source.system] = (counts[source.system] ?? 0) + 1;
    }
    mappedConcepts[concept.SAB + '|' + concept.CODE] = concept;

    const coding = { code: concept.CODE, display: concept.STR };
    let foundCodings = codings[source.system];
    if (foundCodings) {
      foundCodings.push(coding);
    } else {
      foundCodings = [coding];
    }

    if (foundCodings.length >= 500) {
<<<<<<< HEAD
      await sendCodings(foundCodings, source.system);
=======
      await sendCodings(foundCodings, source.system, client);
>>>>>>> 73a89bac
      codings[source.system] = [];
    } else {
      codings[source.system] = foundCodings;
    }
    processed++;
  }

  for (const [system, foundCodings] of Object.entries(codings)) {
    if (foundCodings.length > 0) {
<<<<<<< HEAD
      await sendCodings(foundCodings, system);
    }
  }
  await writeFile(
    'cache.tsv',
    Object.entries(mappedConcepts)
      .map(([key, concept]) => `${key}\t${concept}`)
      .join('\n'),
    'utf8'
  );

  console.log(`Processed ${fmtNum(processed)} entries`);
=======
      await sendCodings(foundCodings, system, client);
    }
  }
  console.log(`Processed ${fmtNum(processed)} entries in ${process.hrtime.bigint() - startTime}`);
>>>>>>> 73a89bac
  console.log(`(skipped ${fmtNum(skipped)})`);
  console.log(`==============================`);
  for (const [systemUrl, count] of Object.entries(counts).sort((l, r) => r[1] - l[1])) {
    console.log(`${systemUrl}: ${fmtNum(count)}`);
  }
  return mappedConcepts;
}

async function sendCodings(
  codings: Coding[],
  system: string,
  client: MedplumClient,
  file?: WriteStream
): Promise<void> {
  const parameters = {
    resourceType: 'Parameters',
    parameter: [{ name: 'system', valueUri: system }, ...codings.map((c) => ({ name: 'concept', valueCoding: c }))],
  } as Parameters;
  await sendParameters(parameters, client);

  if (file) {
    file.write(JSON.stringify(parameters) + '\n');
  }

  if (env.DEBUG) {
    console.log(
      `Processed ${(parameters.parameter?.length ?? 0) - 1} ${system} codings, ex:`,
      parameters.parameter?.[1]
    );
  }
}

async function sendParameters(parameters: Parameters, client: MedplumClient): Promise<void> {
  await client.post('fhir/R4/CodeSystem/$import', parameters, 'application/fhir+json').catch((err) => {
    console.error(
      'Error sending batch for system',
      parameters.parameter?.find((p) => p.name === 'system')?.valueUri,
      err.outcome?.issue
    );
    throw err;
  });
}

class UmlsDoc {
  /** Data element or attribute. */
  readonly DOCKEY: string;
  /** Abbreviation that is one of its values. */
  readonly VALUE: string;
  /** Type of information in EXPL column. */
  readonly TYPE: string;
  /** Explanation of VALUE. */
  readonly EXPL: string;

  constructor(line: string) {
    [this.DOCKEY, this.VALUE, this.TYPE, this.EXPL] = line.split('|');
  }
}

async function prepareRelationshipProperties(inStream: Readable): Promise<Record<string, string>> {
  const rl = createInterface(inStream);

  const propertyMappings: Record<
    string,
    {
      rel?: string;
      rela?: string;
    }
  > = Object.create(null);
  for await (const line of rl) {
    const doc = new UmlsDoc(line);
    if (doc.DOCKEY === 'REL' && doc.TYPE === 'snomedct_rel_mapping') {
      propertyMappings[doc.VALUE] = { ...propertyMappings[doc.VALUE], rel: doc.EXPL };
    } else if (doc.DOCKEY === 'RELA' && doc.TYPE === 'snomedct_rela_mapping') {
      propertyMappings[doc.VALUE] = { ...propertyMappings[doc.VALUE], rela: doc.EXPL };
    }
  }
  return Object.fromEntries(
    Object.entries(propertyMappings).map(([property, { rel, rela }]) => [
      `SNOMEDCT_US/${rel ?? ''}/${rela ?? ''}`,
      property,
    ])
  );
}

/** @see https://www.ncbi.nlm.nih.gov/books/NBK9685/table/ch03.T.simple_concept_and_atom_attribute */
class UmlsAttribute {
  /** Unique identifier for concept (if METAUI is a relationship identifier, this will be CUI1 for that relationship). */
  readonly CUI: string;
  /** Unique identifier for term (optional - present for atom attributes, but not for relationship attributes). */
  readonly LUI: string;
  /** Unique identifier for string (optional - present for atom attributes, but not for relationship attributes). */
  readonly SUI: string;
  /** Metathesaurus atom identifier (will have a leading A) or Metathesaurus relationship identifier (will have a leading R) or blank if it is a concept attribute. */
  readonly METAUI: string;
  /** The name of the column in MRCONSO.RRF or MRREL.RRF that contains the identifier to which the attribute is attached, i.e. AUI, CODE, CUI, RUI, SCUI, SDUI. */
  readonly STYPE: string;
  /** Most useful source asserted identifier (if the source vocabulary contains more than one) or a Metathesaurus-generated source entry identifier (if the source vocabulary has none). Optional - present if METAUI is an AUI. */
  readonly CODE: string;
  /** Unique identifier for attribute. */
  readonly ATUI: string;
  /** Source asserted attribute identifier (optional - present if it exists). */
  readonly SATUI: string;
  /**
   * Attribute name.
   *
   * @see http://www.nlm.nih.gov/research/umls/knowledge_sources/metathesaurus/release/attribute_names.html
   */
  readonly ATN: string;
  /**
   * Source abbreviation.  This uniquely identifies the underlying source vocabulary.
   *
   * @see https://www.nlm.nih.gov/research/umls/sourcereleasedocs/index.html
   */
  readonly SAB: string;
  /**
   * Attribute value described under specific attribute name on the Attributes Names page.
   *
   * @see http://www.nlm.nih.gov/research/umls/knowledge_sources/metathesaurus/release/abbreviations.html
   */
  readonly ATV: string;
  /**
   * Suppressible flag.
   *
   * O = All obsolete content, whether they are obsolesced by the source or by NLM
   * E = Non-obsolete content marked suppressible by an editor
   * Y = Non-obsolete content deemed suppressible during inversion
   * N = None of the above (not suppressible)
   */
  readonly SUPPRESS;

  constructor(line: string) {
    [
      this.CUI,
      this.LUI,
      this.SUI,
      this.METAUI,
      this.STYPE,
      this.CODE,
      this.ATUI,
      this.SATUI,
      this.ATN,
      this.SAB,
      this.ATV,
      this.SUPPRESS,
    ] = line.split('|');
  }
}

const mappedProperties: Record<string, string> = {
  LOINC_COMPONENT: 'COMPONENT',
  LOINC_METHOD_TYP: 'METHOD_TYP',
  LOINC_PROPERTY: 'PROPERTY',
  LOINC_SCALE_TYP: 'SCALE_TYP',
  LOINC_SYSTEM: 'SYSTEM',
  LOINC_TIME_ASPECT: 'TIME_ASPCT',
  LOR: 'ORDER_OBS',
  LQS: 'SURVEY_QUEST_SRC',
  LQT: 'SURVEY_QUEST_TEXT',
  LRN2: 'RELATEDNAMES2',
  LCL: 'CLASS',
  LCN: 'CLASSTYPE',
  LCS: 'STATUS',
  LCT: 'CHNG_TYPE',
  LEA: 'EXMPL_ANSWERS',
  LFO: 'FORMULA',
  LMP: 'MAP_TO',
  LUR: 'UNITSREQUIRED',
  LC: 'LONG_COMMON_NAME',
};

type Property = {
  code: string;
  property: string;
  value: string;
};

<<<<<<< HEAD
async function processProperties(): Promise<void> {
  const inStream = createReadStream(resolve(__dirname, '2023AB/META/MRSAT.RRF'));
=======
async function processProperties(inStream: Readable, client: MedplumClient): Promise<void> {
>>>>>>> 73a89bac
  const rl = createInterface(inStream);

  let processed = 0;
  let skipped = 0;
  const counts = Object.create(null) as Record<string, number>;
  const properties: Record<string, Property[]> = Object.create(null);

  for await (const line of rl) {
    const attr = new UmlsAttribute(line);
    const source = umlsSources[attr.SAB];
    if (!source) {
      // Ignore unknown code system
      continue;
    } else if (attr.SUPPRESS !== 'N') {
      // Skip suppressible terms
      skipped++;
      continue;
    }

    const property = source?.resource?.property?.find(
      (p) => attr.ATN === p.code || mappedProperties[attr.ATN] === p.code
    );
    if (!property) {
      // Ignore unknown property
      continue;
    }
    const prop = { code: attr.CODE, property: property.code as string, value: attr.ATV };
    let foundProperties = properties[source.system];
    if (foundProperties) {
      foundProperties.push(prop);
    } else {
      foundProperties = [prop];
    }

    if (foundProperties.length >= 500) {
<<<<<<< HEAD
      await sendProperties(properties[source.system], source.system);
=======
      await sendProperties(foundProperties, source.system, client);
>>>>>>> 73a89bac
      properties[source.system] = [];
    } else {
      properties[source.system] = foundProperties;
    }

    const key = `${source.system}|${property.code}`;
    counts[key] = (counts[key] ?? 0) + 1;
    processed++;
  }

  for (const [system, foundProperties] of Object.entries(properties)) {
    if (foundProperties.length > 0) {
<<<<<<< HEAD
      await sendProperties(foundProperties, system);
=======
      await sendProperties(foundProperties, system, client);
>>>>>>> 73a89bac
    }
  }

  console.log(`Found ${fmtNum(processed)} code properties`);
  console.log(`(skipped ${fmtNum(skipped)})`);
  console.log(`==============================`);
  for (const [property, count] of Object.entries(counts).sort(groupCounts)) {
    console.log(`${property}: ${fmtNum(count)}`);
  }
}

/**
 * Sort function used to group properties by system.
 * @param l - Left entry.
 * @param r - Right entry.
 * @returns Sort ordering.
 */
function groupCounts(l: [string, number], r: [string, number]): number {
  return r[0].split('|', 1)[0].localeCompare(l[0].split('|', 1)[0]) || r[1] - l[1];
}

/** @see https://www.ncbi.nlm.nih.gov/books/NBK9685/table/ch03.T.related_concepts_file_mrrel_rrf */
class UmlsRelationship {
  /** Unique identifier of first concept. */
  readonly CUI1: string;
  /** Unique identifier of first atom. */
  readonly AUI1: string;
  /**
   * The name of the column in MRCONSO.RRF that contains the identifier used for the first element in the relationship,
   * i.e. AUI, CODE, CUI, SCUI, SDUI.
   */
  readonly STYPE1: string;
  /** Relationship of second concept or atom to first concept or atom. */
  readonly REL: string;
  /** Unique identifier of second concept. */
  readonly CUI2: string;
  /** Unique identifier of second atom. */
  readonly AUI2: string;
  /**
   * The name of the column in MRCONSO.RRF that contains the identifier used for the second element in the relationship,
   * i.e. AUI, CODE, CUI, SCUI, SDUI.
   */
  readonly STYPE2: string;
  /** Additional (more specific) relationship label (optional). */
  readonly RELA: string;
  /** Unique identifier of relationship. */
  readonly RUI: string;
  /** Source asserted relationship identifier, if present. */
  readonly SRUI: string;
  /**
   * Source abbreviation.  This uniquely identifies the underlying source vocabulary.
   *
   * @see https://www.nlm.nih.gov/research/umls/sourcereleasedocs/index.html
   */
  readonly SAB: string;
  /** Source of relationship labels. */
  readonly SL: string;
  /** Relationship group. Used to indicate that a set of relationships should be looked at in conjunction. */
  readonly RG: string;
  /**
   * Source asserted directionality flag.
   *
   * 'Y' indicates that this is the direction of the relationship in its source; 'N' indicates that it is not;
   * a blank indicates that it is not important or has not yet been determined.
   */
  readonly DIR: string;
  /**
   * Suppressible flag.
   *
   * O = All obsolete content, whether they are obsolesced by the source or by NLM
   * E = Non-obsolete content marked suppressible by an editor
   * Y = Non-obsolete content deemed suppressible during inversion
   * N = None of the above (not suppressible)
   */
  readonly SUPPRESS: string;

  constructor(line: string) {
    [
      this.CUI1,
      this.AUI1,
      this.STYPE1,
      this.REL,
      this.CUI2,
      this.AUI2,
      this.STYPE2,
      this.RELA,
      this.RUI,
      this.SRUI,
      this.SAB,
      this.SL,
      this.RG,
      this.DIR,
      this.SUPPRESS,
    ] = line.split('|');
  }
}

const PARENT_PROPERTY = 'http://hl7.org/fhir/concept-properties#parent';
const CHILD_PROPERTY = 'http://hl7.org/fhir/concept-properties#child';

async function processRelationships(
  inStream: Readable,
  relationshipProperties: Record<string, string>,
  mappedCodes: Record<string, UmlsConcept>,
  client: MedplumClient
): Promise<void> {
<<<<<<< HEAD
  const inStream = createReadStream(resolve(__dirname, '2023AB/META/MRREL.RRF'));
=======
>>>>>>> 73a89bac
  const rl = createInterface(inStream);

  let processed = 0;
  let skipped = 0;
  const counts = Object.create(null) as Record<string, number>;
  const properties: Record<string, Property[]> = Object.create(null);

  for await (const line of rl) {
    const rel = new UmlsRelationship(line);
    const source = umlsSources[rel.SAB];
    if (!source) {
      // Ignore unknown code system
      continue;
    } else if (rel.SUPPRESS !== 'N') {
      skipped++;
      continue;
    }

    const property = resolveRelationship(rel, source, mappedCodes, relationshipProperties);
    if (!property) {
      skipped++;
      continue;
    }
    let foundProperties = properties[source.system];
    if (foundProperties) {
      foundProperties.push(property);
    } else {
      foundProperties = [property];
    }

    if (foundProperties.length >= 500) {
<<<<<<< HEAD
      await sendProperties(properties[source.system], source.system);
=======
      await sendProperties(foundProperties, source.system, client);
>>>>>>> 73a89bac
      properties[source.system] = [];
    } else {
      properties[source.system] = foundProperties;
    }

    const key = `${source.system}|${property.code} (${rel.REL}/${rel.RELA})`;
    counts[key] = (counts[key] ?? 0) + 1;
    processed++;
  }

  for (const [system, foundProperties] of Object.entries(properties)) {
    if (foundProperties.length > 0) {
<<<<<<< HEAD
      await sendProperties(foundProperties, system);
=======
      await sendProperties(foundProperties, system, client);
>>>>>>> 73a89bac
    }
  }

  console.log(`Found ${fmtNum(processed)} relationship properties`);
  console.log(`(skipped ${fmtNum(skipped)})`);
  console.log(`==============================`);
  for (const [property, count] of Object.entries(counts).sort(groupCounts)) {
    console.log(`${property}: ${fmtNum(count)}`);
  }
}

function resolveRelationship(
  rel: UmlsRelationship,
  source: UmlsSource,
  mappedCodes: Record<string, UmlsConcept>,
  relationshipProperties: Record<string, string>
): Property | undefined {
  const mappedPropertyName = relationshipProperties[rel.SAB + '/' + rel.REL + '/' + rel.RELA];
  let propertyName: string | undefined;
  if (mappedPropertyName) {
    propertyName = mappedPropertyName;
  } else if (rel.REL === 'PAR') {
    propertyName = source.resource.property?.find((p) => p.uri === PARENT_PROPERTY)?.code;
  } else if (rel.REL === 'CHD') {
    propertyName = source.resource.property?.find((p) => p.uri === CHILD_PROPERTY)?.code;
  }
  if (!propertyName) {
    // Ignore unknown property
    return undefined;
  } else if (!source.resource.property?.find((p) => p.code === propertyName)) {
    // Ignore unsupported property
    return undefined;
  }

  const code = mappedCodes[rel.AUI1]?.CODE;
  const value = mappedCodes[rel.AUI2]?.CODE;
  if (!code || !value) {
    console.warn(
      'Skipping relationship with missing atom:',
      propertyName,
      rel.REL + '/' + rel.RELA,
      code ? rel.AUI2 : rel.AUI1
    );
    return undefined;
  }

  return { code, property: propertyName, value };
}

async function sendProperties(
  properties: Property[],
  system: string,
  client: MedplumClient,
  file?: WriteStream
): Promise<void> {
  const parameters = {
    resourceType: 'Parameters',
    parameter: [
      { name: 'system', valueUri: system },
      ...properties.map((p) => ({
        name: 'property',
        part: [
          { name: 'code', valueCode: p.code },
          { name: 'property', valueCode: p.property },
          { name: 'value', valueString: p.value },
        ],
      })),
    ],
  } as Parameters;
  await sendParameters(parameters, client);

  if (file) {
    file.write(JSON.stringify(parameters) + '\n');
  }

  if (env.DEBUG) {
    console.log(
      `Processed ${(parameters.parameter?.length ?? 0) - 1} ${system} properties, ex:`,
      parameters.parameter?.[1]
    );
  }
}

function fmtNum(n: number): string {
  return new Intl.NumberFormat('en-US', { useGrouping: true }).format(n);
}

if (require.main === module) {
  main()
    .then(() => console.log('Done!'))
    .catch(console.error);
}<|MERGE_RESOLUTION|>--- conflicted
+++ resolved
@@ -4,17 +4,8 @@
 import { cpt, cvx, icd10cm, icd10pcs, loinc, rxnorm, snomed } from './codesystems';
 import { argv, env } from 'node:process';
 import { MedplumClient } from '@medplum/core';
-<<<<<<< HEAD
-import { writeFile } from 'node:fs/promises';
-
-const client = new MedplumClient({
-  baseUrl: 'http://localhost:8103/',
-  accessToken: '',
-});
-=======
 import { Readable, Transform, TransformCallback } from 'node:stream';
 import * as unzip from 'unzip-stream';
->>>>>>> 73a89bac
 
 /**
  * This utility generates data for CodeSystem resources from the UMLS Metathesaurus.
@@ -265,12 +256,7 @@
   }
 }
 
-<<<<<<< HEAD
-async function processConcepts(): Promise<Record<string, UmlsConcept>> {
-  const inStream = createReadStream(resolve(__dirname, '2023AB/META/MRCONSO.RRF'), 'utf8');
-=======
 async function processConcepts(inStream: Readable, client: MedplumClient): Promise<Record<string, UmlsConcept>> {
->>>>>>> 73a89bac
   const rl = createInterface(inStream);
 
   let processed = 0;
@@ -321,11 +307,7 @@
     }
 
     if (foundCodings.length >= 500) {
-<<<<<<< HEAD
-      await sendCodings(foundCodings, source.system);
-=======
       await sendCodings(foundCodings, source.system, client);
->>>>>>> 73a89bac
       codings[source.system] = [];
     } else {
       codings[source.system] = foundCodings;
@@ -335,25 +317,10 @@
 
   for (const [system, foundCodings] of Object.entries(codings)) {
     if (foundCodings.length > 0) {
-<<<<<<< HEAD
-      await sendCodings(foundCodings, system);
-    }
-  }
-  await writeFile(
-    'cache.tsv',
-    Object.entries(mappedConcepts)
-      .map(([key, concept]) => `${key}\t${concept}`)
-      .join('\n'),
-    'utf8'
-  );
-
+      await sendCodings(foundCodings, system, client);
+    }
+  }
   console.log(`Processed ${fmtNum(processed)} entries`);
-=======
-      await sendCodings(foundCodings, system, client);
-    }
-  }
-  console.log(`Processed ${fmtNum(processed)} entries in ${process.hrtime.bigint() - startTime}`);
->>>>>>> 73a89bac
   console.log(`(skipped ${fmtNum(skipped)})`);
   console.log(`==============================`);
   for (const [systemUrl, count] of Object.entries(counts).sort((l, r) => r[1] - l[1])) {
@@ -530,12 +497,7 @@
   value: string;
 };
 
-<<<<<<< HEAD
-async function processProperties(): Promise<void> {
-  const inStream = createReadStream(resolve(__dirname, '2023AB/META/MRSAT.RRF'));
-=======
 async function processProperties(inStream: Readable, client: MedplumClient): Promise<void> {
->>>>>>> 73a89bac
   const rl = createInterface(inStream);
 
   let processed = 0;
@@ -571,11 +533,7 @@
     }
 
     if (foundProperties.length >= 500) {
-<<<<<<< HEAD
-      await sendProperties(properties[source.system], source.system);
-=======
       await sendProperties(foundProperties, source.system, client);
->>>>>>> 73a89bac
       properties[source.system] = [];
     } else {
       properties[source.system] = foundProperties;
@@ -588,11 +546,7 @@
 
   for (const [system, foundProperties] of Object.entries(properties)) {
     if (foundProperties.length > 0) {
-<<<<<<< HEAD
-      await sendProperties(foundProperties, system);
-=======
       await sendProperties(foundProperties, system, client);
->>>>>>> 73a89bac
     }
   }
 
@@ -699,10 +653,6 @@
   mappedCodes: Record<string, UmlsConcept>,
   client: MedplumClient
 ): Promise<void> {
-<<<<<<< HEAD
-  const inStream = createReadStream(resolve(__dirname, '2023AB/META/MRREL.RRF'));
-=======
->>>>>>> 73a89bac
   const rl = createInterface(inStream);
 
   let processed = 0;
@@ -734,11 +684,7 @@
     }
 
     if (foundProperties.length >= 500) {
-<<<<<<< HEAD
-      await sendProperties(properties[source.system], source.system);
-=======
       await sendProperties(foundProperties, source.system, client);
->>>>>>> 73a89bac
       properties[source.system] = [];
     } else {
       properties[source.system] = foundProperties;
@@ -751,11 +697,7 @@
 
   for (const [system, foundProperties] of Object.entries(properties)) {
     if (foundProperties.length > 0) {
-<<<<<<< HEAD
-      await sendProperties(foundProperties, system);
-=======
       await sendProperties(foundProperties, system, client);
->>>>>>> 73a89bac
     }
   }
 
