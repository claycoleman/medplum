--- conflicted
+++ resolved
@@ -34,12 +34,8 @@
     "mkdirp": "3.0.1",
     "node-stream-zip": "1.15.0",
     "pg": "8.11.3",
-<<<<<<< HEAD
-    "tinybench": "2.5.1",
+    "tinybench": "2.6.0",
     "unzip-stream": "^0.3.1",
-=======
-    "tinybench": "2.6.0",
->>>>>>> 007e4ac2
     "unzipper": "0.10.14"
   },
   "engines": {
